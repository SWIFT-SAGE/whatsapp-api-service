--- conflicted
+++ resolved
@@ -30,11 +30,7 @@
       path: req.path,
       method: req.method,
       errors: errorMessages,
-<<<<<<< HEAD
       userId: (req.user as IUser)?._id,
-=======
-      userId: (req.user as IUser)._id,
->>>>>>> a784c820
       ip: req.ip
     }); 
     
